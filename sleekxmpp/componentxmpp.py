--- conflicted
+++ resolved
@@ -140,14 +140,10 @@
         Arguments:
             xml -- The reply handshake stanza.
         """
-<<<<<<< HEAD
+        self.session_started_event.set()
         self.event("session_start")
 
     def _handle_probe(self, presence):
         pto = presence['to'].bare
         pfrom = presence['from'].bare
-        self.roster[pto][pfrom].handle_probe(presence)
-=======
-        self.session_started_event.set()
-        self.event("session_start")
->>>>>>> a81162ed
+        self.roster[pto][pfrom].handle_probe(presence)