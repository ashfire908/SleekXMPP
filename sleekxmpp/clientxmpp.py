"""
    SleekXMPP: The Sleek XMPP Library
    Copyright (C) 2010  Nathanael C. Fritz
    This file is part of SleekXMPP.

    See the file LICENSE for copying permission.
"""

from __future__ import absolute_import, unicode_literals

import logging
import base64
import sys
import hashlib
import random
import threading

from sleekxmpp import plugins
from sleekxmpp import stanza
from sleekxmpp.basexmpp import BaseXMPP
from sleekxmpp.stanza import Message, Presence, Iq
from sleekxmpp.xmlstream import XMLStream, RestartStream
from sleekxmpp.xmlstream import StanzaBase, ET
from sleekxmpp.xmlstream.matcher import *
from sleekxmpp.xmlstream.handler import *

# Flag indicating if DNS SRV records are available for use.
SRV_SUPPORT = True
try:
    import dns.resolver
except:
    SRV_SUPPORT = False


log = logging.getLogger(__name__)


class ClientXMPP(BaseXMPP):

    """
    SleekXMPP's client class.

    Use only for good, not for evil.

    Attributes:

    Methods:
        connect          -- Overrides XMLStream.connect.
        del_roster_item  -- Delete a roster item.
        get_roster       -- Retrieve the roster from the server.
        register_feature -- Register a stream feature.
        update_roster    -- Update a roster item.
    """

    def __init__(self, jid, password, ssl=False, plugin_config={},
                 plugin_whitelist=[], escape_quotes=True):
        """
        Create a new SleekXMPP client.

        Arguments:
            jid              -- The JID of the XMPP user account.
            password         -- The password for the XMPP user account.
            ssl              -- Deprecated.
            plugin_config    -- A dictionary of plugin configurations.
            plugin_whitelist -- A list of approved plugins that will be loaded
                                when calling register_plugins.
            escape_quotes    -- Deprecated.
        """
        BaseXMPP.__init__(self, jid, 'jabber:client')

<<<<<<< HEAD
        # To comply with PEP8, method names now use underscores.
        # Deprecated method names are re-mapped for backwards compatibility.
        self.updateRoster = self.update_roster
        self.delRosterItem = self.del_roster_item
        self.getRoster = self.get_roster
        self.registerFeature = self.register_feature

=======
        self.set_jid(jid)
>>>>>>> d709f8db
        self.password = password
        self.escape_quotes = escape_quotes
        self.plugin_config = plugin_config
        self.plugin_whitelist = plugin_whitelist
        self.srv_support = SRV_SUPPORT

        self.session_started_event = threading.Event()
        self.session_started_event.clear()

        self.stream_header = "<stream:stream to='%s' %s %s version='1.0'>" % (
                self.boundjid.host,
                "xmlns:stream='%s'" % self.stream_ns,
                "xmlns='%s'" % self.default_ns)
        self.stream_footer = "</stream:stream>"

        self.features = []
        self.registered_features = []

        #TODO: Use stream state here
        self.authenticated = False
        self.sessionstarted = False
        self.bound = False
        self.bindfail = False
        self.add_event_handler('connected', self.handle_connected)

        self.register_handler(
                Callback('Stream Features',
                         MatchXPath('{%s}features' % self.stream_ns),
                         self._handle_stream_features))
        self.register_handler(
                Callback('Roster Update',
                         MatchXPath('{%s}iq/{%s}query' % (
                             self.default_ns,
                             'jabber:iq:roster')),
                         self._handle_roster))

        self.register_feature(
            "<starttls xmlns='urn:ietf:params:xml:ns:xmpp-tls' />",
            self._handle_starttls, True)
        self.register_feature(
            "<mechanisms xmlns='urn:ietf:params:xml:ns:xmpp-sasl' />",
            self._handle_sasl_auth, True)
        self.register_feature(
            "<bind xmlns='urn:ietf:params:xml:ns:xmpp-bind' />",
            self._handle_bind_resource)
        self.register_feature(
            "<session xmlns='urn:ietf:params:xml:ns:xmpp-session' />",
            self._handle_start_session)

    def handle_connected(self, event=None):
        #TODO: Use stream state here
        self.authenticated = False
        self.sessionstarted = False
        self.bound = False
        self.bindfail = False
        self.schedule("session timeout checker", 15,
                      self._session_timeout_check)

    def _session_timeout_check(self):
        if not self.session_started_event.isSet():
            log.debug("Session start has taken more than 15 seconds")
            self.disconnect(reconnect=self.auto_reconnect)

    def connect(self, address=tuple(), reattempt=True):
        """
        Connect to the XMPP server.

        When no address is given, a SRV lookup for the server will
        be attempted. If that fails, the server user in the JID
        will be used.

        Arguments:
            address   -- A tuple containing the server's host and port.
            reattempt -- If True, reattempt the connection if an
                         error occurs.
        """
        self.session_started_event.clear()
        if not address or len(address) < 2:
            if not self.srv_support:
                log.debug("Did not supply (address, port) to connect" + \
                              " to and no SRV support is installed" + \
                              " (http://www.dnspython.org)." + \
                              " Continuing to attempt connection, using" + \
                              " server hostname from JID.")
            else:
                log.debug("Since no address is supplied," + \
                              "attempting SRV lookup.")
                try:
                    xmpp_srv = "_xmpp-client._tcp.%s" % self.boundjid.host
                    answers = dns.resolver.query(xmpp_srv, dns.rdatatype.SRV)
                except (dns.resolver.NXDOMAIN, dns.resolver.NoAnswer):
                    log.debug("No appropriate SRV record found." + \
                                  " Using JID server name.")
                except (dns.exception.Timeout,):
                    log.debug("DNS resolution timed out.")
                else:
                    # Pick a random server, weighted by priority.

                    addresses = {}
                    intmax = 0
                    for answer in answers:
                        intmax += answer.priority
                        addresses[intmax] = (answer.target.to_text()[:-1],
                                             answer.port)
                    #python3 returns a generator for dictionary keys
                    priorities = [x for x in addresses.keys()]
                    priorities.sort()

                    picked = random.randint(0, intmax)
                    for priority in priorities:
                        if picked <= priority:
                            address = addresses[priority]
                            break

        if not address:
            # If all else fails, use the server from the JID.
            address = (self.boundjid.host, 5222)

        return XMLStream.connect(self, address[0], address[1],
                                 use_tls=True, reattempt=reattempt)

    def register_feature(self, mask, pointer, breaker=False):
        """
        Register a stream feature.

        Arguments:
            mask    -- An XML string matching the feature's element.
            pointer -- The function to execute if the feature is received.
            breaker -- Indicates if feature processing should halt with
                       this feature. Defaults to False.
        """
        self.registered_features.append((MatchXMLMask(mask),
                                         pointer,
                                         breaker))

    def update_roster(self, jid, name=None, subscription=None, groups=[]):
        """
        Add or change a roster item.

        Arguments:
            jid          -- The JID of the entry to modify.
            name         -- The user's nickname for this JID.
            subscription -- The subscription status. May be one of
                            'to', 'from', 'both', or 'none'. If set
                            to 'remove', the entry will be deleted.
            groups       -- The roster groups that contain this item.
        """
        iq = self.Iq()._set_stanza_values({'type': 'set'})
        iq['roster']['items'] = {jid: {'name': name,
                                       'subscription': subscription,
                                       'groups': groups}}
        response = iq.send()
        return response['type'] == 'result'

    def del_roster_item(self, jid):
        """
        Remove an item from the roster by setting its subscription
        status to 'remove'.

        Arguments:
            jid -- The JID of the item to remove.
        """
        return self.update_roster(jid, subscription='remove')

    def get_roster(self):
        """Request the roster from the server."""
        iq = self.Iq()._set_stanza_values({'type': 'get'}).enable('roster')
        response = iq.send()
        self._handle_roster(response, request=True)

    def _handle_stream_features(self, features):
        """
        Process the received stream features.

        Arguments:
            features -- The features stanza.
        """
        # Record all of the features.
        self.features = []
        for sub in features.xml:
            self.features.append(sub.tag)

        # Process the features.
        for sub in features.xml:
            for feature in self.registered_features:
                mask, handler, halt = feature
                if mask.match(sub):
                    if handler(sub) and halt:
                        # Don't continue if the feature was
                        # marked as a breaker.
                        return True

    def _handle_starttls(self, xml):
        """
        Handle notification that the server supports TLS.

        Arguments:
            xml -- The STARTLS proceed element.
        """
        if not self.authenticated and self.ssl_support:
            tls_ns = 'urn:ietf:params:xml:ns:xmpp-tls'
            self.add_handler("<proceed xmlns='%s' />" % tls_ns,
                             self._handle_tls_start,
                             name='TLS Proceed',
                             instream=True)
            self.send_xml(xml)
            return True
        else:
            log.warning("The module tlslite is required to log in" +\
                            " to some servers, and has not been found.")
            return False

    def _handle_tls_start(self, xml):
        """
        Handle encrypting the stream using TLS.

        Restarts the stream.
        """
        log.debug("Starting TLS")
        if self.start_tls():
            raise RestartStream()

    def _handle_sasl_auth(self, xml):
        """
        Handle authenticating using SASL.

        Arguments:
            xml -- The SASL mechanisms stanza.
        """
        if '{urn:ietf:params:xml:ns:xmpp-tls}starttls' in self.features:
            return False

        log.debug("Starting SASL Auth")
        sasl_ns = 'urn:ietf:params:xml:ns:xmpp-sasl'
        self.add_handler("<success xmlns='%s' />" % sasl_ns,
                         self._handle_auth_success,
                         name='SASL Sucess',
                         instream=True)
        self.add_handler("<failure xmlns='%s' />" % sasl_ns,
                         self._handle_auth_fail,
                         name='SASL Failure',
                         instream=True)

        sasl_mechs = xml.findall('{%s}mechanism' % sasl_ns)
        if sasl_mechs:
            for sasl_mech in sasl_mechs:
                self.features.append("sasl:%s" % sasl_mech.text)
            if 'sasl:PLAIN' in self.features and self.boundjid.user:
                if sys.version_info < (3, 0):
                    user = bytes(self.boundjid.user)
                    password = bytes(self.password)
                else:
                    user = bytes(self.boundjid.user, 'utf-8')
                    password = bytes(self.password, 'utf-8')

                auth = base64.b64encode(b'\x00' + user + \
                                        b'\x00' + password).decode('utf-8')

                self.send("<auth xmlns='%s' mechanism='PLAIN'>%s</auth>" % (
                    sasl_ns,
                    auth))
            elif 'sasl:ANONYMOUS' in self.features and not self.boundjid.user:
                self.send("<auth xmlns='%s' mechanism='%s' />" % (
                    sasl_ns,
                    'ANONYMOUS'))
            else:
                log.error("No appropriate login method.")
                self.disconnect()
        return True

    def _handle_auth_success(self, xml):
        """
        SASL authentication succeeded. Restart the stream.

        Arguments:
            xml -- The SASL authentication success element.
        """
        self.authenticated = True
        self.features = []
        raise RestartStream()

    def _handle_auth_fail(self, xml):
        """
        SASL authentication failed. Disconnect and shutdown.

        Arguments:
            xml -- The SASL authentication failure element.
        """
        log.info("Authentication failed.")
        self.event("failed_auth", direct=True)
        self.disconnect()

    def _handle_bind_resource(self, xml):
        """
        Handle requesting a specific resource.

        Arguments:
            xml -- The bind feature element.
        """
        log.debug("Requesting resource: %s" % self.boundjid.resource)
        xml.clear()
        iq = self.Iq(stype='set')
        if self.boundjid.resource:
            res = ET.Element('resource')
            res.text = self.boundjid.resource
            xml.append(res)
        iq.append(xml)
        response = iq.send()

        bind_ns = 'urn:ietf:params:xml:ns:xmpp-bind'
        self.set_jid(response.xml.find('{%s}bind/{%s}jid' % (bind_ns,
                                                             bind_ns)).text)
        self.bound = True
        log.info("Node set to: %s" % self.boundjid.full)
        session_ns = 'urn:ietf:params:xml:ns:xmpp-session'
        if "{%s}session" % session_ns not in self.features or self.bindfail:
            log.debug("Established Session")
            self.sessionstarted = True
            self.session_started_event.set()
            self.event("session_start")

    def _handle_start_session(self, xml):
        """
        Handle the start of the session.

        Arguments:
            xml -- The session feature element.
        """
        if self.authenticated and self.bound:
            iq = self.makeIqSet(xml)
            response = iq.send()
            log.debug("Established Session")
            self.sessionstarted = True
            self.session_started_event.set()
            self.event("session_start")
        else:
            # Bind probably hasn't happened yet.
            self.bindfail = True

    def _handle_roster(self, iq, request=False):
        """
        Update the roster after receiving a roster stanza.

        Arguments:
            iq      -- The roster stanza.
            request -- Indicates if this stanza is a response
                       to a request for the roster.
        """
        if iq['type'] == 'set' or (iq['type'] == 'result' and request):
            for jid in iq['roster']['items']:
                item = iq['roster']['items'][jid]
                roster = self.roster[iq['to'].bare]
                roster[jid]['name'] = item['name']
                roster[jid]['groups'] = item['groups']
                roster[jid]['from'] = item['subscription'] in ['from', 'both']
                roster[jid]['to'] = item['subscription'] in ['to', 'both']
                roster[jid]['pending_out'] = (item['ask'] == 'subscribe')

        self.event("roster_update", iq)
        if iq['type'] == 'set':
            iq.reply()
            iq.enable('roster')
            iq.send()


# To comply with PEP8, method names now use underscores.
# Deprecated method names are re-mapped for backwards compatibility.
ClientXMPP.updateRoster = ClientXMPP.update_roster
ClientXMPP.delRosterItem = ClientXMPP.del_roster_item
ClientXMPP.getRoster = ClientXMPP.get_roster
ClientXMPP.registerFeature = ClientXMPP.register_feature<|MERGE_RESOLUTION|>--- conflicted
+++ resolved
@@ -68,17 +68,7 @@
         """
         BaseXMPP.__init__(self, jid, 'jabber:client')
 
-<<<<<<< HEAD
-        # To comply with PEP8, method names now use underscores.
-        # Deprecated method names are re-mapped for backwards compatibility.
-        self.updateRoster = self.update_roster
-        self.delRosterItem = self.del_roster_item
-        self.getRoster = self.get_roster
-        self.registerFeature = self.register_feature
-
-=======
         self.set_jid(jid)
->>>>>>> d709f8db
         self.password = password
         self.escape_quotes = escape_quotes
         self.plugin_config = plugin_config
