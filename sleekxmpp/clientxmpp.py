"""
    SleekXMPP: The Sleek XMPP Library
    Copyright (C) 2010  Nathanael C. Fritz
    This file is part of SleekXMPP.

    See the file LICENSE for copying permission.
"""

from __future__ import absolute_import, unicode_literals

import logging
import base64
import sys
import hashlib
import random
import threading

from sleekxmpp import plugins
from sleekxmpp import stanza
from sleekxmpp.basexmpp import BaseXMPP
from sleekxmpp.stanza import *
from sleekxmpp.stanza import tls
from sleekxmpp.stanza import sasl
from sleekxmpp.xmlstream import XMLStream, RestartStream
from sleekxmpp.xmlstream import StanzaBase, ET, register_stanza_plugin
from sleekxmpp.xmlstream.matcher import *
from sleekxmpp.xmlstream.handler import *

# Flag indicating if DNS SRV records are available for use.
SRV_SUPPORT = True
try:
    import dns.resolver
except:
    SRV_SUPPORT = False


log = logging.getLogger(__name__)


class ClientXMPP(BaseXMPP):

    """
    SleekXMPP's client class.

    Use only for good, not for evil.

    Attributes:

    Methods:
        connect          -- Overrides XMLStream.connect.
        del_roster_item  -- Delete a roster item.
        get_roster       -- Retrieve the roster from the server.
        register_feature -- Register a stream feature.
        update_roster    -- Update a roster item.
    """

    def __init__(self, jid, password, ssl=False, plugin_config={},
                 plugin_whitelist=[], escape_quotes=True):
        """
        Create a new SleekXMPP client.

        Arguments:
            jid              -- The JID of the XMPP user account.
            password         -- The password for the XMPP user account.
            ssl              -- Deprecated.
            plugin_config    -- A dictionary of plugin configurations.
            plugin_whitelist -- A list of approved plugins that will be loaded
                                when calling register_plugins.
            escape_quotes    -- Deprecated.
        """
        BaseXMPP.__init__(self, 'jabber:client')

        self.set_jid(jid)
        self.password = password
        self.escape_quotes = escape_quotes
        self.plugin_config = plugin_config
        self.plugin_whitelist = plugin_whitelist
        self.srv_support = SRV_SUPPORT

        self.session_started_event = threading.Event()
        self.session_started_event.clear()

        self.stream_header = "<stream:stream to='%s' %s %s version='1.0'>" % (
                self.boundjid.host,
                "xmlns:stream='%s'" % self.stream_ns,
                "xmlns='%s'" % self.default_ns)
        self.stream_footer = "</stream:stream>"

        self.features = []
        self._stream_feature_handlers = {}
        self._stream_feature_order = []
        self._sasl_mechanism_handlers = {}
        self._sasl_mechanism_priorities = []

        #TODO: Use stream state here
        self.authenticated = False
        self.sessionstarted = False
        self.bound = False
        self.bindfail = False

        self.add_event_handler('connected', self._handle_connected)

        self.register_stanza(StreamFeatures)
        self.register_stanza(tls.Proceed)
        self.register_stanza(sasl.Success)
        self.register_stanza(sasl.Failure)
        self.register_stanza(sasl.Auth)

        self.register_handler(
                Callback('Stream Features',
                         MatchXPath('{%s}features' % self.stream_ns),
                         self._handle_stream_features))
        self.register_handler(
                Callback('Roster Update',
                         MatchXPath('{%s}iq/{%s}query' % (
                             self.default_ns,
                             'jabber:iq:roster')),
                         self._handle_roster))

        self.register_feature('starttls', self._handle_starttls,
                              restart=True,
                              order=0)
        self.register_feature('mechanisms', self._handle_sasl_auth,
                              restart=True,
                              order=100)
        self.register_feature('bind', self._handle_bind_resource,
                              restart=False,
                              order=10000)
        self.register_feature('session', self._handle_start_session,
                              restart=False,
                              order=10001)

        self.register_sasl_mechanism('PLAIN',
                                     self._handle_sasl_plain,
                                     priority=1)
        self.register_sasl_mechanism('ANONYMOUS',
                                     self._handle_sasl_plain,
                                     priority=0)

    def connect(self, address=tuple(), reattempt=True, use_tls=True):
        """
        Connect to the XMPP server.

        When no address is given, a SRV lookup for the server will
        be attempted. If that fails, the server user in the JID
        will be used.

        Arguments:
            address   -- A tuple containing the server's host and port.
            reattempt -- If True, reattempt the connection if an
                         error occurs. Defaults to True.
            use_tls   -- Indicates if TLS should be used for the
                         connection. Defaults to True.
        """
        self.session_started_event.clear()
        if not address or len(address) < 2:
            if not self.srv_support:
                log.debug("Did not supply (address, port) to connect" + \
                              " to and no SRV support is installed" + \
                              " (http://www.dnspython.org)." + \
                              " Continuing to attempt connection, using" + \
                              " server hostname from JID.")
            else:
                log.debug("Since no address is supplied," + \
                              "attempting SRV lookup.")
                try:
                    xmpp_srv = "_xmpp-client._tcp.%s" % self.boundjid.host
                    answers = dns.resolver.query(xmpp_srv, dns.rdatatype.SRV)
                except (dns.resolver.NXDOMAIN, dns.resolver.NoAnswer):
                    log.debug("No appropriate SRV record found." + \
                                  " Using JID server name.")
                except (dns.exception.Timeout,):
                    log.debug("DNS resolution timed out.")
                else:
                    # Pick a random server, weighted by priority.

                    addresses = {}
                    intmax = 0
                    for answer in answers:
                        intmax += answer.priority
                        addresses[intmax] = (answer.target.to_text()[:-1],
                                             answer.port)
                    #python3 returns a generator for dictionary keys
                    priorities = [x for x in addresses.keys()]
                    priorities.sort()

                    picked = random.randint(0, intmax)
                    for priority in priorities:
                        if picked <= priority:
                            address = addresses[priority]
                            break

        if not address:
            # If all else fails, use the server from the JID.
            address = (self.boundjid.host, 5222)

        return XMLStream.connect(self, address[0], address[1],
                                 use_tls=use_tls, reattempt=reattempt)

    def register_feature(self, name, handler, restart=False, order=5000):
        """
        Register a stream feature.

        Arguments:
            name    -- The name of the stream feature.
            handler -- The function to execute if the feature is received.
            restart -- Indicates if feature processing should halt with
                       this feature. Defaults to False.
            order   -- The relative ordering in which the feature should
                       be negotiated. Lower values will be attempted
                       earlier when available.
        """
        self._stream_feature_handlers[name] = (handler, restart)
        self._stream_feature_order.append((order, name))
        self._stream_feature_order.sort()

    def register_sasl_mechanism(self, name, handler, priority=0):
        """
        Register a handler for a SASL authentication mechanism.

        Arguments:
            name     -- The name of the mechanism (all caps)
            handler  -- The function that will perform the
                        authentication. The function must
                        return True if it is able to carry
                        out the authentication, False if
                        a required condition is not met.
            priority -- An integer value indicating the
                        preferred ordering for the mechanism.
                        High values will be attempted first.
        """
        self._sasl_mechanism_handlers[name] = handler
        self._sasl_mechanism_priorities.append((priority, name))
        self._sasl_mechanism_priorities.sort(reverse=True)

    def remove_sasl_mechanism(self, name):
        """
        Remove support for a given SASL authentication mechanism.

        Arguments:
            name -- The name of the mechanism to remove (all caps)
        """
        if name in self._sasl_mechanism_handlers:
            del self._sasl_mechanism_handlers[name]

        p = self._sasl_mechanism_priorities
        self._sasl_mechanism_priorities = [i for i in p if i[1] != name]

    def update_roster(self, jid, name=None, subscription=None, groups=[],
                            block=True, timeout=None, callback=None):
        """
        Add or change a roster item.

        Arguments:
            jid          -- The JID of the entry to modify.
            name         -- The user's nickname for this JID.
            subscription -- The subscription status. May be one of
                            'to', 'from', 'both', or 'none'. If set
                            to 'remove', the entry will be deleted.
            groups       -- The roster groups that contain this item.
            block        -- Specify if the roster request will block
                            until a response is received, or a timeout
                            occurs. Defaults to True.
            timeout      -- The length of time (in seconds) to wait
                            for a response before continuing if blocking
                            is used. Defaults to self.response_timeout.
            callback     -- Optional reference to a stream handler function.
                            Will be executed when the roster is received.
                            Implies block=False.
        """
        iq = self.Iq()
        iq['type'] = 'set'
        iq['roster']['items'] = {jid: {'name': name,
                                       'subscription': subscription,
                                       'groups': groups}}
        response = iq.send(block, timeout, callback)
        if response in [False, None]:
            return response
        return response['type'] == 'result'

    def del_roster_item(self, jid):
        """
        Remove an item from the roster by setting its subscription
        status to 'remove'.

        Arguments:
            jid -- The JID of the item to remove.
        """
        return self.update_roster(jid, subscription='remove')

<<<<<<< HEAD
    def get_roster(self):
        """Request the roster from the server."""
        iq = self.Iq()
        iq['type'] = 'get'
        iq.enable('roster')
        response = iq.send()
        self._handle_roster(response, request=True)
=======
    def get_roster(self, block=True, timeout=None, callback=None):
        """
        Request the roster from the server.

        Arguments:
            block    -- Specify if the roster request will block until a
                        response is received, or a timeout occurs.
                        Defaults to True.
            timeout  -- The length of time (in seconds) to wait for a response
                        before continuing if blocking is used.
                        Defaults to self.response_timeout.
            callback -- Optional reference to a stream handler function. Will
                        be executed when the roster is received.
                        Implies block=False.
        """
        iq = self.Iq()
        iq['type'] = 'get'
        iq.enable('roster')
        response = iq.send(block, timeout, callback)

        if response == False:
            self.event('roster_timeout')

        if response in [False, None] or not isinstance(response, Iq):
            return response
        else:
            return self._handle_roster(response, request=True)
>>>>>>> 9f164832

    def _handle_connected(self, event=None):
        #TODO: Use stream state here
        self.authenticated = False
        self.sessionstarted = False
        self.bound = False
        self.bindfail = False
        self.features = []

        def session_timeout():
            if not self.session_started_event.isSet():
                log.debug("Session start has taken more than 15 seconds")
                self.disconnect(reconnect=self.auto_reconnect)

        self.schedule("session timeout checker", 15, session_timeout)

    def _handle_stream_features(self, features):
        """
        Process the received stream features.

        Arguments:
            features -- The features stanza.
        """
        for order, name in self._stream_feature_order:
            if name in features['features']:
                handler, restart = self._stream_feature_handlers[name]
                if handler(features) and restart:
                    # Don't continue if the feature requires
                    # restarting the XML stream.
                    return True

    def _handle_starttls(self, features):
        """
        Handle notification that the server supports TLS.

        Arguments:
            features -- The stream:features element.
        """

        def tls_proceed(proceed):
            """Restart the XML stream when TLS is accepted."""
            log.debug("Starting TLS")
            if self.start_tls():
                self.features.append('starttls')
                raise RestartStream()

        if not self.use_tls:
            return False
        elif self.ssl_support:
            self.register_handler(
                    Callback('STARTTLS Proceed',
                            MatchXPath(tls.Proceed.tag_name()),
                            tls_proceed,
                            instream=True))
            self.send(features['starttls'])
            return True
        else:
            log.warning("The module tlslite is required to log in" +\
                            " to some servers, and has not been found.")
            return False

    def _handle_sasl_auth(self, features):
        """
        Handle authenticating using SASL.

        Arguments:
            features -- The stream features stanza.
        """

        def sasl_success(stanza):
            """SASL authentication succeeded. Restart the stream."""
            self.authenticated = True
            self.features.append('mechanisms')
            raise RestartStream()

        def sasl_fail(stanza):
            """SASL authentication failed. Disconnect and shutdown."""
            log.info("Authentication failed.")
            self.event("failed_auth", direct=True)
            self.disconnect()
            log.debug("Starting SASL Auth")
            return True

        self.register_handler(
                Callback('SASL Success',
                         MatchXPath(sasl.Success.tag_name()),
                         sasl_success,
                         instream=True,
                         once=True))

        self.register_handler(
                Callback('SASL Failure',
                         MatchXPath(sasl.Failure.tag_name()),
                         sasl_fail,
                         instream=True,
                         once=True))

        for priority, mech in self._sasl_mechanism_priorities:
            if mech in self._sasl_mechanism_handlers:
                handler = self._sasl_mechanism_handlers[mech]
                if handler(self):
                    break
        else:
            log.error("No appropriate login method.")
            self.disconnect()

        return True

    def _handle_sasl_plain(self, xmpp):
        """
        Attempt to authenticate using SASL PLAIN.

        Arguments:
            xmpp -- The SleekXMPP connection instance.
        """
        if not xmpp.boundjid.user:
            return False

        if sys.version_info < (3, 0):
            user = bytes(self.boundjid.user)
            password = bytes(self.password)
        else:
            user = bytes(self.boundjid.user, 'utf-8')
            password = bytes(self.password, 'utf-8')

        auth = base64.b64encode(b'\x00' + user + \
                                b'\x00' + password).decode('utf-8')

        resp = sasl.Auth(xmpp)
        resp['mechanism'] = 'PLAIN'
        resp['value'] = auth
        resp.send()

        return True

    def _handle_sasl_anonymous(self, xmpp):
        """
        Attempt to authenticate using SASL ANONYMOUS.

        Arguments:
            xmpp -- The SleekXMPP connection instance.
        """
        if xmpp.boundjid.user:
            return False

        resp = sasl.Auth(xmpp)
        resp['mechanism'] = 'ANONYMOUS'
        resp.send()

        return True

    def _handle_bind_resource(self, features):
        """
        Handle requesting a specific resource.

        Arguments:
            features -- The stream features stanza.
        """
        log.debug("Requesting resource: %s" % self.boundjid.resource)
        iq = self.Iq()
        iq['type'] = 'set'
        iq.enable('bind')
        if self.boundjid.resource:
            iq['bind']['resource'] = self.boundjid.resource
        response = iq.send()

        self.set_jid(response['bind']['jid'])
        self.bound = True

        log.info("Node set to: %s" % self.boundjid.full)

        if 'session' not in features['features']:
            log.debug("Established Session")
            self.sessionstarted = True
            self.session_started_event.set()
            self.event("session_start")

    def _handle_start_session(self, features):
        """
        Handle the start of the session.

        Arguments:
            feature -- The stream features element.
        """
        iq = self.Iq()
        iq['type'] = 'set'
        iq.enable('session')
        response = iq.send()

        log.debug("Established Session")
        self.sessionstarted = True
        self.session_started_event.set()
        self.event("session_start")

    def _handle_roster(self, iq, request=False):
        """
        Update the roster after receiving a roster stanza.

        Arguments:
            iq      -- The roster stanza.
            request -- Indicates if this stanza is a response
                       to a request for the roster.
        """
        if iq['type'] == 'set' or (iq['type'] == 'result' and request):
            for jid in iq['roster']['items']:
                if not jid in self.roster:
                    self.roster[jid] = {'groups': [],
                                        'name': '',
                                        'subscription': 'none',
                                        'presence': {},
                                        'in_roster': True}
                self.roster[jid].update(iq['roster']['items'][jid])
            self.event('roster_received', iq)

        self.event("roster_update", iq)
        if iq['type'] == 'set':
            iq.reply()
            iq.enable('roster')
            iq.send()
        return True


# To comply with PEP8, method names now use underscores.
# Deprecated method names are re-mapped for backwards compatibility.
ClientXMPP.updateRoster = ClientXMPP.update_roster
ClientXMPP.delRosterItem = ClientXMPP.del_roster_item
ClientXMPP.getRoster = ClientXMPP.get_roster
ClientXMPP.registerFeature = ClientXMPP.register_feature<|MERGE_RESOLUTION|>--- conflicted
+++ resolved
@@ -288,15 +288,6 @@
         """
         return self.update_roster(jid, subscription='remove')
 
-<<<<<<< HEAD
-    def get_roster(self):
-        """Request the roster from the server."""
-        iq = self.Iq()
-        iq['type'] = 'get'
-        iq.enable('roster')
-        response = iq.send()
-        self._handle_roster(response, request=True)
-=======
     def get_roster(self, block=True, timeout=None, callback=None):
         """
         Request the roster from the server.
@@ -324,7 +315,6 @@
             return response
         else:
             return self._handle_roster(response, request=True)
->>>>>>> 9f164832
 
     def _handle_connected(self, event=None):
         #TODO: Use stream state here
