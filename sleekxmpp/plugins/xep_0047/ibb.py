import uuid
import logging
import threading

from sleekxmpp import Message, Iq
from sleekxmpp.exceptions import XMPPError
from sleekxmpp.xmlstream.handler import Callback
from sleekxmpp.xmlstream.matcher import StanzaPath
from sleekxmpp.xmlstream import register_stanza_plugin
from sleekxmpp.plugins import BasePlugin
from sleekxmpp.plugins.xep_0047 import stanza, Open, Close, Data, IBBytestream


log = logging.getLogger(__name__)


class XEP_0047(BasePlugin):

    name = 'xep_0047'
    description = 'XEP-0047: In-band Bytestreams'
    dependencies = set(['xep_0030'])
    stanza = stanza
    default_config = {
        'block_size': 4096,
        'max_block_size': 8192,
        'window_size': 1,
        'auto_accept': False,
    }

    def plugin_init(self):
        self._streams = {}
        self._pending_streams = {}
        self._pending_lock = threading.Lock()
        self._stream_lock = threading.Lock()

        self._preauthed_sids_lock = threading.Lock()
        self._preauthed_sids = {}

        register_stanza_plugin(Iq, Open)
        register_stanza_plugin(Iq, Close)
        register_stanza_plugin(Iq, Data)
        register_stanza_plugin(Message, Data)

        self.xmpp.register_handler(Callback(
            'IBB Open',
            StanzaPath('iq@type=set/ibb_open'),
            self._handle_open_request))

        self.xmpp.register_handler(Callback(
            'IBB Close',
            StanzaPath('iq@type=set/ibb_close'),
            self._handle_close))

        self.xmpp.register_handler(Callback(
            'IBB Data',
            StanzaPath('iq@type=set/ibb_data'),
            self._handle_data))

        self.xmpp.register_handler(Callback(
            'IBB Message Data',
            StanzaPath('message/ibb_data'),
            self._handle_data))

        self.api.register(self._authorized, 'authorized', default=True)
        self.api.register(self._authorized_sid, 'authorized_sid', default=True)
        self.api.register(self._preauthorize_sid, 'preauthorize_sid', default=True)
        self.api.register(self._get_stream, 'get_stream', default=True)
        self.api.register(self._set_stream, 'set_stream', default=True)
        self.api.register(self._del_stream, 'del_stream', default=True)

    def plugin_end(self):
        self.xmpp.remove_handler('IBB Open')
        self.xmpp.remove_handler('IBB Close')
        self.xmpp.remove_handler('IBB Data')
        self.xmpp.remove_handler('IBB Message Data')
        self.xmpp['xep_0030'].del_feature(feature='http://jabber.org/protocol/ibb')

    def session_bind(self, jid):
        self.xmpp['xep_0030'].add_feature('http://jabber.org/protocol/ibb')

    def _get_stream(self, jid, sid, peer_jid, data):
        return self._streams.get((jid, sid, peer_jid), None)

    def _set_stream(self, jid, sid, peer_jid, stream):
        self._streams[(jid, sid, peer_jid)] = stream

    def _del_stream(self, jid, sid, peer_jid, data):
<<<<<<< HEAD
        with self._streams_lock:
=======
        with self._stream_lock:
>>>>>>> 4a590d14
            if (jid, sid, peer_jid) in self._streams:
                del self._streams[(jid, sid, peer_jid)]

    def _accept_stream(self, iq):
        receiver = iq['to']
        sender = iq['from']
        sid = iq['ibb_open']['sid']

        if self.api['authorized_sid'](receiver, sid, sender, iq):
            return True
        return self.api['authorized'](receiver, sid, sender, iq)

    def _authorized(self, jid, sid, ifrom, iq):
        if self.auto_accept:
            if iq['ibb_open']['block_size'] <= self.max_block_size:
                return True
        return False

    def _authorized_sid(self, jid, sid, ifrom, iq):
        with self._preauthed_sids_lock:
            if (jid, sid, ifrom) in self._preauthed_sids:
                del self._preauthed_sids[(jid, sid, ifrom)]
                return True
            return False

    def _preauthorize_sid(self, jid, sid, ifrom, data):
        with self._preauthed_sids_lock:
            self._preauthed_sids[(jid, sid, ifrom)] = True

    def open_stream(self, jid, block_size=None, sid=None, window=1, use_messages=False,
<<<<<<< HEAD
                    ifrom=None, **iqargs):
=======
                    ifrom=None, block=True, timeout=None, callback=None):
>>>>>>> 4a590d14
        if sid is None:
            sid = str(uuid.uuid4())
        if block_size is None:
            block_size = self.block_size

        iq = self.xmpp.Iq()
        iq['type'] = 'set'
        iq['to'] = jid
        iq['from'] = ifrom
        iq['ibb_open']['block_size'] = block_size
        iq['ibb_open']['sid'] = sid
        iq['ibb_open']['stanza'] = 'iq'

        stream = IBBytestream(self.xmpp, sid, block_size,
                              iq['from'], iq['to'], window,
                              use_messages)

        with self._stream_lock:
            self._pending_streams[iq['id']] = stream
<<<<<<< HEAD

        self._pending_streams[iq['id']] = stream

        block = iqargs.get('block', True)
        callback = iqargs.get('callback')
=======

        self._pending_streams[iq['id']] = stream
>>>>>>> 4a590d14

        if block:
            resp = iq.send(**iqargs)
            self._handle_opened_stream(resp)
            return stream
        else:
            cb = None
            if callback is not None:
                def chained(resp):
                    self._handle_opened_stream(resp)
                    callback(resp)
                cb = chained
            else:
                cb = self._handle_opened_stream
            iqargs['callback'] = cb
            return iq.send(**iqargs)

    def _handle_opened_stream(self, iq):
        if iq['type'] == 'result':
            with self._stream_lock:
                stream = self._pending_streams.get(iq['id'], None)
            if stream is not None:
                log.debug('IBB stream (%s) accepted by %s', stream.sid, iq['from'])
                stream.self_jid = iq['to']
                stream.peer_jid = iq['from']
                stream.stream_started.set()
                self.api['set_stream'](stream.self_jid, stream.sid, stream.peer_jid, stream)
                self.xmpp.event('ibb_stream_start', stream)
                self.xmpp.event('stream:%s:%s' % (stream.sid, stream.peer_jid), stream)

        with self._stream_lock:
            if iq['id'] in self._pending_streams:
                del self._pending_streams[iq['id']]

    def _handle_open_request(self, iq):
        sid = iq['ibb_open']['sid']
        size = iq['ibb_open']['block_size'] or self.block_size

        log.debug('Received IBB stream request from %s', iq['from'])

        if not sid:
            raise XMPPError(etype='modify', condition='bad-request')

        if not self._accept_stream(iq):
            raise XMPPError(etype='modify', condition='not-acceptable')

        if size > self.max_block_size:
            raise XMPPError('resource-constraint')

        stream = IBBytestream(self.xmpp, sid, size,
                              iq['to'], iq['from'],
                              self.window_size)
        stream.stream_started.set()
        self.api['set_stream'](stream.self_jid, stream.sid, stream.peer_jid, stream)
        iq.reply()
        iq.send()

        self.xmpp.event('ibb_stream_start', stream)
        self.xmpp.event('stream:%s:%s' % (sid, stream.peer_jid), stream)

    def _handle_data(self, stanza):
        sid = stanza['ibb_data']['sid']
        stream = self.api['get_stream'](stanza['to'], sid, stanza['from'])
        if stream is not None and stanza['from'] == stream.peer_jid:
            stream._recv_data(stanza)
        else:
            raise XMPPError('item-not-found')

    def _handle_close(self, iq):
        sid = iq['ibb_close']['sid']
<<<<<<< HEAD
        stream = self.api['get_stream'](stanza['to'], sid, stanza['from'])
=======
        stream = self.api['get_stream'](iq['to'], sid, iq['from'])
>>>>>>> 4a590d14
        if stream is not None and iq['from'] == stream.peer_jid:
            stream._closed(iq)
            self.api['del_stream'](stream.self_jid, stream.sid, stream.peer_jid)
        else:
            raise XMPPError('item-not-found')<|MERGE_RESOLUTION|>--- conflicted
+++ resolved
@@ -85,11 +85,7 @@
         self._streams[(jid, sid, peer_jid)] = stream
 
     def _del_stream(self, jid, sid, peer_jid, data):
-<<<<<<< HEAD
-        with self._streams_lock:
-=======
         with self._stream_lock:
->>>>>>> 4a590d14
             if (jid, sid, peer_jid) in self._streams:
                 del self._streams[(jid, sid, peer_jid)]
 
@@ -120,11 +116,7 @@
             self._preauthed_sids[(jid, sid, ifrom)] = True
 
     def open_stream(self, jid, block_size=None, sid=None, window=1, use_messages=False,
-<<<<<<< HEAD
                     ifrom=None, **iqargs):
-=======
-                    ifrom=None, block=True, timeout=None, callback=None):
->>>>>>> 4a590d14
         if sid is None:
             sid = str(uuid.uuid4())
         if block_size is None:
@@ -144,16 +136,11 @@
 
         with self._stream_lock:
             self._pending_streams[iq['id']] = stream
-<<<<<<< HEAD
 
         self._pending_streams[iq['id']] = stream
 
         block = iqargs.get('block', True)
         callback = iqargs.get('callback')
-=======
-
-        self._pending_streams[iq['id']] = stream
->>>>>>> 4a590d14
 
         if block:
             resp = iq.send(**iqargs)
@@ -224,11 +211,7 @@
 
     def _handle_close(self, iq):
         sid = iq['ibb_close']['sid']
-<<<<<<< HEAD
-        stream = self.api['get_stream'](stanza['to'], sid, stanza['from'])
-=======
         stream = self.api['get_stream'](iq['to'], sid, iq['from'])
->>>>>>> 4a590d14
         if stream is not None and iq['from'] == stream.peer_jid:
             stream._closed(iq)
             self.api['del_stream'](stream.self_jid, stream.sid, stream.peer_jid)
