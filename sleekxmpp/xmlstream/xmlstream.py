--- conflicted
+++ resolved
@@ -155,7 +155,6 @@
 	def process(self, threaded=True):
 		self.scheduler.process(threaded=True)
 		for t in range(0, HANDLER_THREADS):
-<<<<<<< HEAD
 			th = threading.Thread(name='eventhandle%s' % t, target=self._eventRunner)
 			th.setDaemon(True)
 			self.__thread['eventhandle%s' % t] = th
@@ -164,13 +163,6 @@
 		th.setDaemon(True)
 		self.__thread['sendthread'] = th
 		th.start()
-=======
-			logging.debug("Starting HANDLER THREAD")
-			self.__thread['eventhandle%s' % t] = threading.Thread(name='eventhandle%s' % t, target=self._eventRunner)
-			self.__thread['eventhandle%s' % t].start()
-		self.__thread['sendthread'] = threading.Thread(name='sendthread', target=self._sendThread)
-		self.__thread['sendthread'].start()
->>>>>>> e6c2fde2
 		if threaded:
 			th = threading.Thread(name='process', target=self._process)
 			th.setDaemon(True)
