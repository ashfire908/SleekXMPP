import time
import logging

import unittest
from sleekxmpp.test import SleekTest
from sleekxmpp.xmlstream import ElementBase, register_stanza_plugin


class TestAdHocCommands(SleekTest):

    def setUp(self):
        self.stream_start(mode='client',
                          plugins=['xep_0030', 'xep_0004', 'xep_0050'])

        # Real session IDs don't make for nice tests, so use
        # a dummy value.
        self.xmpp['xep_0050'].new_session = lambda: '_sessionid_'

    def tearDown(self):
        self.stream_close()

    def testInitialPayloadCommand(self):
        """Test a command with an initial payload."""

        class TestPayload(ElementBase):
            name = 'foo'
            namespace = 'test'
            interfaces = set(['bar'])
            plugin_attrib = name

        Command = self.xmpp['xep_0050'].stanza.Command
        register_stanza_plugin(Command, TestPayload, iterable=True)

        def handle_command(iq, session):
            initial = session['payload']
            logging.debug(initial)
            new_payload = TestPayload()
            if initial:
                new_payload['bar'] = 'Received: %s' % initial['bar']
            else:
                new_payload['bar'] = 'Failed'

            logging.debug(initial)

            session['payload'] = new_payload
            session['next'] = None
            session['has_next'] = False

            return session

        self.xmpp['xep_0050'].add_command('tester@localhost', 'foo',
                                          'Do Foo', handle_command)

        self.recv("""
          <iq id="11" type="set" to="tester@localhost" from="foo@bar">
            <command xmlns="http://jabber.org/protocol/commands"
                     node="foo"
                     action="execute">
              <foo xmlns="test" bar="baz" />
            </command>
          </iq>
        """)

        self.send("""
          <iq id="11" type="result" to="foo@bar">
            <command xmlns="http://jabber.org/protocol/commands"
                     node="foo"
                     status="completed"
                     sessionid="_sessionid_">
              <foo xmlns="test" bar="Received: baz" />
            </command>
          </iq>
        """)

    def testZeroStepCommand(self):
        """Test running a command with no steps."""

        def handle_command(iq, session):
            form = self.xmpp['xep_0004'].makeForm(ftype='result')
            form.addField(var='foo', ftype='text-single',
                          label='Foo', value='bar')

            session['payload'] = form
            session['next'] = None
            session['has_next'] = False

            return session

        self.xmpp['xep_0050'].add_command('tester@localhost', 'foo',
                                          'Do Foo', handle_command)

        self.recv("""
          <iq id="11" type="set" to="tester@localhost" from="foo@bar">
            <command xmlns="http://jabber.org/protocol/commands"
                     node="foo"
                     action="execute" />
          </iq>
        """)

        self.send("""
          <iq id="11" type="result" to="foo@bar">
            <command xmlns="http://jabber.org/protocol/commands"
                     node="foo"
                     status="completed"
                     sessionid="_sessionid_">
              <x xmlns="jabber:x:data" type="result">
                <field var="foo" label="Foo" type="text-single">
                  <value>bar</value>
                </field>
              </x>
            </command>
          </iq>
        """)

    def testOneStepCommand(self):
        """Test running a single step command."""
        results = []

        def handle_command(iq, session):

            def handle_form(form, session):
<<<<<<< HEAD
                results.append(form.get_values()['foo'])
=======
                results.append(form['values']['foo'])
                session['payload'] = None
>>>>>>> ffb2b6bc

            form = self.xmpp['xep_0004'].makeForm('form')
            form.addField(var='foo', ftype='text-single', label='Foo')

            session['payload'] = form
            session['next'] = handle_form
            session['has_next'] = False

            return session

        self.xmpp['xep_0050'].add_command('tester@localhost', 'foo',
                                          'Do Foo', handle_command)

        self.recv("""
          <iq id="11" type="set" to="tester@localhost" from="foo@bar">
            <command xmlns="http://jabber.org/protocol/commands"
                     node="foo"
                     action="execute" />
          </iq>
        """)

        self.send("""
          <iq id="11" type="result" to="foo@bar">
            <command xmlns="http://jabber.org/protocol/commands"
                     node="foo"
                     status="executing"
                     sessionid="_sessionid_">
              <actions>
                <complete />
              </actions>
              <x xmlns="jabber:x:data" type="form">
                <field var="foo" label="Foo" type="text-single" />
              </x>
            </command>
          </iq>
        """)

        self.recv("""
          <iq id="12" type="set" to="tester@localhost" from="foo@bar">
            <command xmlns="http://jabber.org/protocol/commands"
                     node="foo"
                     action="complete"
                     sessionid="_sessionid_">
              <x xmlns="jabber:x:data" type="submit">
                <field var="foo" label="Foo" type="text-single">
                  <value>blah</value>
                </field>
              </x>
            </command>
          </iq>
        """)

        self.send("""
          <iq id="12" type="result" to="foo@bar">
            <command xmlns="http://jabber.org/protocol/commands"
                     node="foo"
                     status="completed"
                     sessionid="_sessionid_" />
          </iq>
        """)

        self.assertEqual(results, ['blah'],
                "Command handler was not executed: %s" % results)

    def testTwoStepCommand(self):
        """Test using a two-stage command."""
        results = []

        def handle_command(iq, session):

            def handle_step2(form, session):
<<<<<<< HEAD
                results.append(form.get_values()['bar'])
=======
                results.append(form['values']['bar'])
                session['payload'] = None
>>>>>>> ffb2b6bc

            def handle_step1(form, session):
                results.append(form.get_values()['foo'])

                form = self.xmpp['xep_0004'].makeForm('form')
                form.addField(var='bar', ftype='text-single', label='Bar')

                session['payload'] = form
                session['next'] = handle_step2
                session['has_next'] = False

                return session

            form = self.xmpp['xep_0004'].makeForm('form')
            form.addField(var='foo', ftype='text-single', label='Foo')

            session['payload'] = form
            session['next'] = handle_step1
            session['has_next'] = True

            return session

        self.xmpp['xep_0050'].add_command('tester@localhost', 'foo',
                                          'Do Foo', handle_command)

        self.recv("""
          <iq id="11" type="set" to="tester@localhost" from="foo@bar">
            <command xmlns="http://jabber.org/protocol/commands"
                     node="foo"
                     action="execute" />
          </iq>
        """)

        self.send("""
          <iq id="11" type="result" to="foo@bar">
            <command xmlns="http://jabber.org/protocol/commands"
                     node="foo"
                     status="executing"
                     sessionid="_sessionid_">
              <actions>
                <next />
              </actions>
              <x xmlns="jabber:x:data" type="form">
                <field var="foo" label="Foo" type="text-single" />
              </x>
            </command>
          </iq>
        """)

        self.recv("""
          <iq id="12" type="set" to="tester@localhost" from="foo@bar">
            <command xmlns="http://jabber.org/protocol/commands"
                     node="foo"
                     action="next"
                     sessionid="_sessionid_">
              <x xmlns="jabber:x:data" type="submit">
                <field var="foo" label="Foo" type="text-single">
                  <value>blah</value>
                </field>
              </x>
            </command>
          </iq>
        """)

        self.send("""
          <iq id="12" type="result" to="foo@bar">
            <command xmlns="http://jabber.org/protocol/commands"
                     node="foo"
                     status="executing"
                     sessionid="_sessionid_">
              <actions>
                <complete />
              </actions>
              <x xmlns="jabber:x:data" type="form">
                <field var="bar" label="Bar" type="text-single" />
              </x>
            </command>
          </iq>
        """)

        self.recv("""
          <iq id="13" type="set" to="tester@localhost" from="foo@bar">
            <command xmlns="http://jabber.org/protocol/commands"
                     node="foo"
                     action="complete"
                     sessionid="_sessionid_">
              <x xmlns="jabber:x:data" type="submit">
                <field var="bar" label="Bar" type="text-single">
                  <value>meh</value>
                </field>
              </x>
            </command>
          </iq>
        """)
        self.send("""
          <iq id="13" type="result" to="foo@bar">
            <command xmlns="http://jabber.org/protocol/commands"
                     node="foo"
                     status="completed"
                     sessionid="_sessionid_" />
          </iq>
        """)

        self.assertEqual(results, ['blah', 'meh'],
                "Command handler was not executed: %s" % results)

    def testCancelCommand(self):
        """Test canceling command."""
        results = []

        def handle_command(iq, session):

            def handle_form(form, session):
                results.append(form['values']['foo'])

            def handle_cancel(iq, session):
                results.append('canceled')

            form = self.xmpp['xep_0004'].makeForm('form')
            form.addField(var='foo', ftype='text-single', label='Foo')

            session['payload'] = form
            session['next'] = handle_form
            session['cancel'] = handle_cancel
            session['has_next'] = False

            return session

        self.xmpp['xep_0050'].add_command('tester@localhost', 'foo',
                                          'Do Foo', handle_command)

        self.recv("""
          <iq id="11" type="set" to="tester@localhost" from="foo@bar">
            <command xmlns="http://jabber.org/protocol/commands"
                     node="foo"
                     action="execute" />
          </iq>
        """)

        self.send("""
          <iq id="11" type="result" to="foo@bar">
            <command xmlns="http://jabber.org/protocol/commands"
                     node="foo"
                     status="executing"
                     sessionid="_sessionid_">
              <actions>
                <complete />
              </actions>
              <x xmlns="jabber:x:data" type="form">
                <field var="foo" label="Foo" type="text-single" />
              </x>
            </command>
          </iq>
        """)

        self.recv("""
          <iq id="12" type="set" to="tester@localhost" from="foo@bar">
            <command xmlns="http://jabber.org/protocol/commands"
                     node="foo"
                     action="cancel"
                     sessionid="_sessionid_">
              <x xmlns="jabber:x:data" type="submit">
                <field var="foo" label="Foo" type="text-single">
                  <value>blah</value>
                </field>
              </x>
            </command>
          </iq>
        """)

        self.send("""
          <iq id="12" type="result" to="foo@bar">
            <command xmlns="http://jabber.org/protocol/commands"
                     node="foo"
                     status="canceled"
                     sessionid="_sessionid_" />
          </iq>
        """)

        self.assertEqual(results, ['canceled'],
                "Cancelation handler not executed: %s" % results)

    def testCommandNote(self):
        """Test adding notes to commands."""

        def handle_command(iq, session):
            form = self.xmpp['xep_0004'].makeForm(ftype='result')
            form.addField(var='foo', ftype='text-single',
                          label='Foo', value='bar')

            session['payload'] = form
            session['next'] = None
            session['has_next'] = False
            session['notes'] = [('info', 'testing notes')]

            return session

        self.xmpp['xep_0050'].add_command('tester@localhost', 'foo',
                                          'Do Foo', handle_command)

        self.recv("""
          <iq id="11" type="set" to="tester@localhost" from="foo@bar">
            <command xmlns="http://jabber.org/protocol/commands"
                     node="foo"
                     action="execute" />
          </iq>
        """)

        self.send("""
          <iq id="11" type="result" to="foo@bar">
            <command xmlns="http://jabber.org/protocol/commands"
                     node="foo"
                     status="completed"
                     sessionid="_sessionid_">
              <note type="info">testing notes</note>
              <x xmlns="jabber:x:data" type="result">
                <field var="foo" label="Foo" type="text-single">
                  <value>bar</value>
                </field>
              </x>
            </command>
          </iq>
        """)



    def testMultiPayloads(self):
        """Test using commands with multiple payloads."""
        results = []

        def handle_command(iq, session):

            def handle_form(forms, session):
                for form in forms:
<<<<<<< HEAD
                    results.append(form.get_values()['FORM_TYPE'])
=======
                    results.append(form['values']['FORM_TYPE'])
                session['payload'] = None
>>>>>>> ffb2b6bc

            form1 = self.xmpp['xep_0004'].makeForm('form')
            form1.addField(var='FORM_TYPE', ftype='hidden', value='form_1')
            form1.addField(var='foo', ftype='text-single', label='Foo')

            form2 = self.xmpp['xep_0004'].makeForm('form')
            form2.addField(var='FORM_TYPE', ftype='hidden', value='form_2')
            form2.addField(var='foo', ftype='text-single', label='Foo')

            session['payload'] = [form1, form2]
            session['next'] = handle_form
            session['has_next'] = False

            return session

        self.xmpp['xep_0050'].add_command('tester@localhost', 'foo',
                                          'Do Foo', handle_command)

        self.recv("""
          <iq id="11" type="set" to="tester@localhost" from="foo@bar">
            <command xmlns="http://jabber.org/protocol/commands"
                     node="foo"
                     action="execute" />
          </iq>
        """)

        self.send("""
          <iq id="11" type="result" to="foo@bar">
            <command xmlns="http://jabber.org/protocol/commands"
                     node="foo"
                     status="executing"
                     sessionid="_sessionid_">
              <actions>
                <complete />
              </actions>
              <x xmlns="jabber:x:data" type="form">
                <field var="FORM_TYPE" type="hidden">
                  <value>form_1</value>
                </field>
                <field var="foo" label="Foo" type="text-single" />
              </x>
              <x xmlns="jabber:x:data" type="form">
                <field var="FORM_TYPE" type="hidden">
                  <value>form_2</value>
                </field>
                <field var="foo" label="Foo" type="text-single" />
              </x>
            </command>
          </iq>
        """)

        self.recv("""
          <iq id="12" type="set" to="tester@localhost" from="foo@bar">
            <command xmlns="http://jabber.org/protocol/commands"
                     node="foo"
                     action="complete"
                     sessionid="_sessionid_">
             <x xmlns="jabber:x:data" type="submit">
                <field var="FORM_TYPE" type="hidden">
                  <value>form_1</value>
                </field>
                <field var="foo" type="text-single">
                  <value>bar</value>
                </field>
              </x>
              <x xmlns="jabber:x:data" type="submit">
                <field var="FORM_TYPE" type="hidden">
                  <value>form_2</value>
                </field>
                <field var="foo" type="text-single">
                  <value>bar</value>
                </field>
              </x>
            </command>
          </iq>
        """)

        self.send("""
          <iq id="12" type="result" to="foo@bar">
            <command xmlns="http://jabber.org/protocol/commands"
                     node="foo"
                     status="completed"
                     sessionid="_sessionid_" />
          </iq>
        """)

        self.assertEqual(results, [['form_1'], ['form_2']],
                "Command handler was not executed: %s" % results)

    def testClientAPI(self):
        """Test using client-side API for commands."""
        results = []

        def handle_complete(iq, session):
            for item in session['custom_data']:
                results.append(item)

        def handle_step2(iq, session):
            form = self.xmpp['xep_0004'].makeForm(ftype='submit')
            form.addField(var='bar', value='123')

            session['custom_data'].append('baz')
            session['payload'] = form
            session['next'] = handle_complete
            self.xmpp['xep_0050'].complete_command(session)

        def handle_step1(iq, session):
            form = self.xmpp['xep_0004'].makeForm(ftype='submit')
            form.addField(var='foo', value='42')

            session['custom_data'].append('bar')
            session['payload'] = form
            session['next'] = handle_step2
            self.xmpp['xep_0050'].continue_command(session)

        session = {'custom_data': ['foo'],
                   'next': handle_step1}

        self.xmpp['xep_0050'].start_command(
                'foo@example.com',
                'test_client',
                session)

        self.send("""
          <iq id="1" to="foo@example.com" type="set">
            <command xmlns="http://jabber.org/protocol/commands"
                     node="test_client"
                     action="execute" />
          </iq>
        """)

        self.recv("""
          <iq id="1" from="foo@example.com" type="result">
            <command xmlns="http://jabber.org/protocol/commands"
                     node="test_client"
                     sessionid="_sessionid_"
                     status="executing">
              <x xmlns="jabber:x:data" type="form">
                <field var="foo" type="text-single" />
              </x>
            </command>
          </iq>
        """)

        self.send("""
          <iq id="2" to="foo@example.com" type="set">
            <command xmlns="http://jabber.org/protocol/commands"
                     node="test_client"
                     sessionid="_sessionid_"
                     action="next">
              <x xmlns="jabber:x:data" type="submit">
                <field var="foo">
                  <value>42</value>
                </field>
              </x>
            </command>
          </iq>
        """)

        self.recv("""
          <iq id="2" from="foo@example.com" type="result">
            <command xmlns="http://jabber.org/protocol/commands"
                     node="test_client"
                     sessionid="_sessionid_"
                     status="executing">
              <x xmlns="jabber:x:data" type="form">
                <field var="bar" type="text-single" />
              </x>
            </command>
          </iq>
        """)

        self.send("""
          <iq id="3" to="foo@example.com" type="set">
            <command xmlns="http://jabber.org/protocol/commands"
                     node="test_client"
                     sessionid="_sessionid_"
                     action="complete">
              <x xmlns="jabber:x:data" type="submit">
                <field var="bar">
                  <value>123</value>
                </field>
              </x>
            </command>
          </iq>
        """)

        self.recv("""
          <iq id="3" from="foo@example.com" type="result">
            <command xmlns="http://jabber.org/protocol/commands"
                     node="test_client"
                     sessionid="_sessionid_"
                     status="completed" />
          </iq>
        """)

        # Give the event queue time to process
        time.sleep(0.3)

        self.failUnless(results == ['foo', 'bar', 'baz'],
                'Incomplete command workflow: %s' % results)

    def testClientAPICancel(self):
        """Test using client-side cancel API for commands."""
        results = []

        def handle_canceled(iq, session):
            for item in session['custom_data']:
                results.append(item)

        def handle_step1(iq, session):
            session['custom_data'].append('bar')
            session['next'] = handle_canceled
            self.xmpp['xep_0050'].cancel_command(session)

        session = {'custom_data': ['foo'],
                   'next': handle_step1}

        self.xmpp['xep_0050'].start_command(
                'foo@example.com',
                'test_client',
                session)

        self.send("""
          <iq id="1" to="foo@example.com" type="set">
            <command xmlns="http://jabber.org/protocol/commands"
                     node="test_client"
                     action="execute" />
          </iq>
        """)

        self.recv("""
          <iq id="1" to="foo@example.com" type="result">
            <command xmlns="http://jabber.org/protocol/commands"
                     node="test_client"
                     sessionid="_sessionid_"
                     status="executing">
              <x xmlns="jabber:x:data" type="form">
                <field var="foo" type="text-single" />
              </x>
            </command>
          </iq>
        """)

        self.send("""
          <iq id="2" to="foo@example.com" type="set">
            <command xmlns="http://jabber.org/protocol/commands"
                     node="test_client"
                     sessionid="_sessionid_"
                     action="cancel" />
          </iq>
        """)

        self.recv("""
          <iq id="2" to="foo@example.com" type="result">
            <command xmlns="http://jabber.org/protocol/commands"
                     node="test_client"
                     sessionid="_sessionid_"
                     status="canceled" />
          </iq>
        """)

        # Give the event queue time to process
        time.sleep(0.3)

        self.failUnless(results == ['foo', 'bar'],
                'Incomplete command workflow: %s' % results)

    def testClientAPIError(self):
        """Test using client-side error API for commands."""
        results = []

        def handle_error(iq, session):
            for item in session['custom_data']:
                results.append(item)

        session = {'custom_data': ['foo'],
                   'error': handle_error}

        self.xmpp['xep_0050'].start_command(
                'foo@example.com',
                'test_client',
                session)

        self.send("""
          <iq id="1" to="foo@example.com" type="set">
            <command xmlns="http://jabber.org/protocol/commands"
                     node="test_client"
                     action="execute" />
          </iq>
        """)

        self.recv("""
          <iq id="1" to="foo@example.com" type="error">
            <command xmlns="http://jabber.org/protocol/commands"
                     node="test_client"
                     action="execute" />
            <error type='cancel'>
              <item-not-found xmlns='urn:ietf:params:xml:ns:xmpp-stanzas'/>
            </error>
          </iq>
        """)

        # Give the event queue time to process
        time.sleep(0.3)

        self.failUnless(results == ['foo'],
                'Incomplete command workflow: %s' % results)

    def testClientAPIErrorStrippedResponse(self):
        """Test errors that don't include the command substanza."""
        results = []

        def handle_error(iq, session):
            for item in session['custom_data']:
                results.append(item)

        session = {'custom_data': ['foo'],
                   'error': handle_error}

        self.xmpp['xep_0050'].start_command(
                'foo@example.com',
                'test_client',
                session)

        self.send("""
          <iq id="1" to="foo@example.com" type="set">
            <command xmlns="http://jabber.org/protocol/commands"
                     node="test_client"
                     action="execute" />
          </iq>
        """)

        self.recv("""
          <iq id="1" to="foo@example.com" type="error">
            <error type='cancel'>
              <item-not-found xmlns='urn:ietf:params:xml:ns:xmpp-stanzas' />
            </error>
          </iq>
        """)

        # Give the event queue time to process
        time.sleep(0.3)

        self.failUnless(results == ['foo'],
                'Incomplete command workflow: %s' % results)





suite = unittest.TestLoader().loadTestsFromTestCase(TestAdHocCommands)<|MERGE_RESOLUTION|>--- conflicted
+++ resolved
@@ -119,12 +119,8 @@
         def handle_command(iq, session):
 
             def handle_form(form, session):
-<<<<<<< HEAD
                 results.append(form.get_values()['foo'])
-=======
-                results.append(form['values']['foo'])
                 session['payload'] = None
->>>>>>> ffb2b6bc
 
             form = self.xmpp['xep_0004'].makeForm('form')
             form.addField(var='foo', ftype='text-single', label='Foo')
@@ -196,12 +192,8 @@
         def handle_command(iq, session):
 
             def handle_step2(form, session):
-<<<<<<< HEAD
                 results.append(form.get_values()['bar'])
-=======
-                results.append(form['values']['bar'])
                 session['payload'] = None
->>>>>>> ffb2b6bc
 
             def handle_step1(form, session):
                 results.append(form.get_values()['foo'])
@@ -436,12 +428,8 @@
 
             def handle_form(forms, session):
                 for form in forms:
-<<<<<<< HEAD
                     results.append(form.get_values()['FORM_TYPE'])
-=======
-                    results.append(form['values']['FORM_TYPE'])
                 session['payload'] = None
->>>>>>> ffb2b6bc
 
             form1 = self.xmpp['xep_0004'].makeForm('form')
             form1.addField(var='FORM_TYPE', ftype='hidden', value='form_1')
